"""Tests for ixmp.reporting."""
import os
import subprocess

import ixmp
import numpy as np
import pandas as pd
import pytest
import xarray as xr

import ixmp.reporting
from ixmp.reporting import (
    UNITS,
    RENAME_DIMS,
    ComputationError,
    KeyExistsError,
    MissingKeyError,
    Key,
    Reporter,
    configure,
    computations,
)
<<<<<<< HEAD
from ixmp.reporting import UNITS
from ixmp.reporting.attrseries import AttrSeries
from ixmp.reporting.utils import Quantity, as_quantity
=======
from ixmp.reporting.utils import Quantity
>>>>>>> d449c59d
from ixmp.testing import make_dantzig, assert_qty_allclose, assert_qty_equal


test_args = ('Douglas Adams', 'Hitchhiker')

TS_DF = {'year': [2010, 2020], 'value': [23.7, 23.8]}
TS_DF = pd.DataFrame.from_dict(TS_DF)
TS_DF['region'] = 'World'
TS_DF['variable'] = 'Testing'
TS_DF['unit'] = '???'


@pytest.fixture
def scenario(test_mp):
    # from test_feature_timeseries.test_new_timeseries_as_year_value
    scen = ixmp.Scenario(test_mp, *test_args, version='new', annotation='foo')
    scen.add_timeseries(TS_DF)
    scen.commit('importing a testing timeseries')
    return scen


def test_reporting_configure(test_mp, test_data_path):
    # TODO test: configuration keys 'units', 'replace_units'

    # Configure globally; reads 'rename_dims' section
    configure(rename_dims={'i': 'i_renamed'})

    # Reporting uses the RENAME_DIMS mapping of 'i' to 'i_renamed'
    scen = make_dantzig(test_mp)
    rep = Reporter.from_scenario(scen)
    assert 'd:i_renamed-j' in rep, rep.graph.keys()
    assert ['seattle', 'san-diego'] == rep.get('i_renamed')

    # Original name 'i' are not found in the reporter
    assert 'd:i-j' not in rep, rep.graph.keys()
    pytest.raises(KeyError, rep.get, 'i')

    # Remove the configuration for renaming 'i', so that other tests work
    RENAME_DIMS.pop('i')


def test_reporter_add():
    """Adding computations that refer to missing keys raises KeyError."""
    r = Reporter()
    r.add('a', 3)
    r.add('d', 4)

    # Adding an existing key with strict=True
    with pytest.raises(KeyExistsError, match=r"key 'a' already exists"):
        r.add('a', 5, strict=True)

    def gen(other):
        """A generator for apply()."""
        return (lambda a, b: a * b, 'a', other)

    def msg(*keys):
        """Return a regex for str(MissingKeyError(*keys))."""
        return 'required keys {!r} not defined'.format(tuple(keys)) \
                                               .replace('(', '\\(') \
                                               .replace(')', '\\)')
    # One missing key
    with pytest.raises(MissingKeyError, match=msg('b')):
        r.add_product('ab', 'a', 'b')

    # Two missing keys
    with pytest.raises(MissingKeyError, match=msg('c', 'b')):
        r.add_product('abc', 'c', 'a', 'b')

    # Using apply() targeted at non-existent keys also raises an Exception
    with pytest.raises(MissingKeyError, match=msg('e', 'f')):
        r.apply(gen, 'd', 'e', 'f')

    # add(..., strict=True) checks str or Key arguments
    g = Key('g', 'hi')
    with pytest.raises(MissingKeyError, match=msg('b', g)):
        r.add('foo', (computations.product, 'a', 'b', g), strict=True)

    # aggregate() and disaggregate() call add(), which raises the exception
    with pytest.raises(MissingKeyError, match=msg(g)):
        r.aggregate(g, 'tag', 'i')
    with pytest.raises(MissingKeyError, match=msg(g)):
        r.disaggregate(g, 'j')

    # add(..., sums=True) also adds partial sums
    r.add('foo:a-b-c', [], sums=True)
    assert 'foo:b' in r


def test_reporter_from_scenario(scenario):
    r = Reporter.from_scenario(scenario)

    r.finalize(scenario)

    assert 'scenario' in r.graph


def test_reporter_from_dantzig(test_mp, test_data_path):
    scen = make_dantzig(test_mp, solve=test_data_path)

    # Reporter.from_scenario can handle the Dantzig problem
    rep = Reporter.from_scenario(scen)

    # Partial sums are available automatically (d is defined over i and j)
    d_i = rep.get('d:i')

    # Units pass through summation
    assert d_i.attrs['_unit'] == UNITS.parse_units('km')

    # Summation across all dimensions results a 1-element Quantity
    d = rep.get('d:')
    assert d.shape == ((1,) if Quantity is AttrSeries else tuple())
    assert d.size == 1
    assert np.isclose(d.values, 11.7)

    # Weighted sum
    weights = Quantity(xr.DataArray(
        [1, 2, 3],
        coords=['chicago new-york topeka'.split()],
        dims=['j']))
    new_key = rep.aggregate('d:i-j', 'weighted', 'j', weights)

    # ...produces the expected new key with the summed dimension removed and
    # tag added
    assert new_key == 'd:i:weighted'

    # ...produces the expected new value
    obs = rep.get(new_key)
    d_ij = rep.get('d:i-j')
    exp = (d_ij * weights).sum(dim=['j']) / weights.sum(dim=['j'])
    # FIXME attrs has to be explicitly copied here because math is done which
    #       returns a pd.Series
    exp.attrs = d_ij.attrs

    assert_qty_equal(exp, obs)

    # Disaggregation with explicit data
    # (cases of canned food 'p'acked in oil or water)
    shares = xr.DataArray([0.8, 0.2], coords=[['oil', 'water']], dims=['p'])
    new_key = rep.disaggregate('b:j', 'p', args=[as_quantity(shares)])

    # ...produces the expected key with new dimension added
    assert new_key == 'b:j-p'

    b_jp = rep.get('b:j-p')

    # Units pass through disaggregation
    assert b_jp.attrs['_unit'] == 'cases'

    # Set elements are available
    assert rep.get('j') == ['new-york', 'chicago', 'topeka']

    # 'all' key retrieves all quantities
    obs = {da.name for da in rep.get('all')}
    exp = set('a b d f demand demand-margin z x'.split())
    assert obs == exp

    # Shorthand for retrieving a full key name
    assert rep.full_key('d') == 'd:i-j' and isinstance(rep.full_key('d'), Key)


def test_reporter_read_config(test_mp, test_data_path, caplog):
    scen = make_dantzig(test_mp)

    rep = Reporter.from_scenario(scen)

<<<<<<< HEAD
    caplog.clear()
    rep.read_config(test_data_path / 'report-config-0.yaml')

    msg = ("Unrecognized sections in reporting configuration will have no "
           "effect:\n  {'notarealsection'}")
    assert msg == caplog.records[0].message
=======
    # Warning is raised when reading configuration with unrecognized section(s)
    with pytest.warns(UserWarning,
                      match=r"Unrecognized sections \['notarealsection'\]"):
        rep.read_config(test_data_path / 'report-config-0.yaml')
>>>>>>> d449c59d

    # Data from configured file is available
    assert rep.get('d_check').loc['seattle', 'chicago'] == 1.7


def test_reporter_apply():
    # Reporter with two scalar values
    r = Reporter()
    r.add('foo', (lambda x: x, 42))
    r.add('bar', (lambda x: x, 11))

    N = len(r.keys())

    # A computation
    def _product(a, b):
        return a * b

    # A generator method that yields keys and computations
    def baz_qux(key):
        yield key + ':baz', (_product, key, 0.5)
        yield key + ':qux', (_product, key, 1.1)

    # Apply the generator to two targets
    r.apply(baz_qux, 'foo')
    r.apply(baz_qux, 'bar')

    # Four computations were added to the reporter
    N += 4
    assert len(r.keys()) == N
    assert r.get('foo:baz') == 42 * 0.5
    assert r.get('foo:qux') == 42 * 1.1
    assert r.get('bar:baz') == 11 * 0.5
    assert r.get('bar:qux') == 11 * 1.1

    # A generator that takes two arguments
    def twoarg(key1, key2):
        yield key1 + '__' + key2, (_product, key1, key2)

    r.apply(twoarg, 'foo:baz', 'bar:qux')

    # One computation added to the reporter
    N += 1
    assert len(r.keys()) == N
    assert r.get('foo:baz__bar:qux') == 42 * 0.5 * 11 * 1.1

    # A useless generator that does nothing
    def useless(key):
        return
    r.apply(useless, 'foo:baz__bar:qux')

    # Nothing added to the reporter
    assert len(r.keys()) == N


def test_reporter_disaggregate():
    r = Reporter()
    foo = Key('foo', ['a', 'b', 'c'])
    r.add(foo, '<foo data>')
    r.add('d_shares', '<share data>')

    # Disaggregation works
    r.disaggregate(foo, 'd', args=['d_shares'])

    assert 'foo:a-b-c-d' in r.graph
    assert r.graph['foo:a-b-c-d'] == (computations.disaggregate_shares,
                                      'foo:a-b-c', 'd_shares')

    # Invalid method
    with pytest.raises(ValueError):
        r.disaggregate(foo, 'd', method='baz')


def test_reporter_file(tmp_path):
    r = Reporter()

    # Path to a temporary file
    p = tmp_path / 'foo.txt'

    # File can be added to the Reporter before it is created, because the file
    # is not read until/unless required
    k1 = r.add_file(p)

    # File has the expected key
    assert k1 == 'file:foo.txt'

    # Add some contents to the file
    p.write_text('Hello, world!')

    # The file's contents can be read through the Reporter
    assert r.get('file:foo.txt') == 'Hello, world!'

    # Write the report to file
    p2 = tmp_path / 'bar.txt'
    r.write('file:foo.txt', p2)

    # Write using a string path
    r.write('file:foo.txt', str(p2))

    # The Reporter produces the expected output file
    assert p2.read_text() == 'Hello, world!'


def test_reporting_file_formats(test_data_path, tmp_path):
    r = Reporter()

    expected = xr.DataArray.from_series(
        pd.read_csv(test_data_path / 'report-input.csv',
                    index_col=['i', 'j'])['value'])

    # CSV file is automatically parsed to xr.DataArray
    p1 = test_data_path / 'report-input.csv'
    k = r.add_file(p1)
    assert_qty_equal(r.get(k), expected)

    # Write to CSV
    p2 = tmp_path / 'report-output.csv'
    r.write(k, p2)

    # Output is identical to input file, except for order
    assert (sorted(p1.read_text().split('\n'))
            == sorted(p2.read_text().split('\n')))

    # Write to Excel
    p3 = tmp_path / 'report-output.xlsx'
    r.write(k, p3)
    # TODO check the contents of the Excel file


def test_reporter_full_key():
    r = Reporter()

    # Without index, the full key cannot be retrieved
    r.add('a:i-j-k', [])
    with pytest.raises(KeyError, match='a'):
        r.full_key('a')

    # Using index=True adds the full key to the index
    r.add('a:i-j-k', [], index=True)
    assert r.full_key('a') == 'a:i-j-k'

    # The full key can be retrieved by giving only some of the indices
    assert r.full_key('a:j') == 'a:i-j-k'

    # Same with a tag
    r.add('a:i-j-k:foo', [], index=True)
    # Original and tagged key can both be retrieved
    assert r.full_key('a') == 'a:i-j-k'
    assert r.full_key('a::foo') == 'a:i-j-k:foo'


def test_reporting_units():
    """Test handling of units within Reporter computations."""
    r = Reporter()

    # Create some dummy data
    dims = dict(coords=['a b c'.split()], dims=['x'])
    r.add('energy:x',
          Quantity(xr.DataArray([1., 3, 8], attrs={'_unit': 'MJ'}, **dims)))
    r.add('time',
          Quantity(xr.DataArray([5., 6, 8], attrs={'_unit': 'hour'}, **dims)))
    r.add('efficiency',
          Quantity(xr.DataArray([0.9, 0.8, 0.95], **dims)))

    # Aggregation preserves units
    r.add('energy', (computations.sum, 'energy:x', None, ['x']))
    assert r.get('energy').attrs['_unit'] == UNITS.parse_units('MJ')

    # Units are derived for a ratio of two quantities
    r.add('power', (computations.ratio, 'energy:x', 'time'))
    assert r.get('power').attrs['_unit'] == UNITS.parse_units('MJ/hour')

    # Product of dimensioned and dimensionless quantities keeps the former
    r.add('energy2', (computations.product, 'energy:x', 'efficiency'))
    assert r.get('energy2').attrs['_unit'] == UNITS.parse_units('MJ')


def test_reporting_platform_units(test_mp, caplog):
    """Test handling of units from ixmp.Platform.

    test_mp is loaded with some units includig '-', '???', 'G$', etc. which are
    not parseable with pint; and others which are not defined in a default
    pint.UnitRegistry. These tests check the handling of those units.
    """

    # Prepare a Scenario with test data
    scen = ixmp.Scenario(test_mp, 'reporting_platform_units',
                         'reporting_platform_units', 'new')
    t, t_foo, t_bar, x = add_test_data(scen)
    rep = Reporter.from_scenario(scen)
    x_key = rep.full_key('x')

    # Convert 'x' to dataframe
    x = x.to_series().rename('value').reset_index()

    # Exception message, formatted as a regular expression
    msg = r"unit '{}' cannot be parsed; contains invalid character\(s\) '{}'"

    # Unit and components for the regex
    bad_units = [
        ('-', '-', '-'),
        ('???', r'\?\?\?', r'\?'),
        ('G$', r'G\$', r'\$')
    ]
    for unit, expr, chars in bad_units:
        # Overwrite the parameter
        x['unit'] = unit
        scen.add_par('x', x)

        # Parsing units with invalid chars raises an intelligible exception
        with pytest.raises(ComputationError, match=msg.format(expr, chars)):
            rep.get(x_key)

    # Now using parseable but unrecognized units
    x['unit'] = 'USD/kWa'
    scen.add_par('x', x)

    # Unrecognized units are added automatically, with log messages emitted
    caplog.clear()
    rep.get(x_key)
    expected = [
        'Add unit definition: USD = [USD]',
        'Add unit definition: kWa = [kWa]',
    ]
    assert all(e in [rec.message for rec in caplog.records] for e in expected)

    # Mix of recognized/unrecognized units can be added: USD is already in the
    # unit registry, so is not re-added
    x['unit'] = 'USD/pkm'
    test_mp.add_unit('USD/pkm')
    scen.add_par('x', x)

    caplog.clear()
    rep.get(x_key)
    assert not any('Add unit definition: USD = [USD]' in
                   rec.message for rec in caplog.records)
    assert any('Add unit definition: pkm = [pkm]' in
               rec.message for rec in caplog.records)


def test_reporter_describe(test_mp, test_data_path, capsys):
    scen = make_dantzig(test_mp)
    r = Reporter.from_scenario(scen)

    # hexadecimal ID of *scen*
    id_ = hex(id(scen)) if os.name != 'nt' else \
        '{:#018X}'.format(id(scen)).replace('X', 'x')

    # Describe one key
    desc1 = """'d:i':
- sum(dimensions=['j'], weights=None, ...)
- 'd:i-j':
  - data_for_quantity('par', 'd', 'value', ...)
  - 'scenario':
    - <ixmp.core.Scenario object at {id}>
  - 'filters':
    - {{}}""".format(id=id_)
    assert desc1 == r.describe('d:i')

    # Description was also written to stdout
    out1, _ = capsys.readouterr()
    assert desc1 + '\n' == out1

    # Description of all keys is as expected
    desc2 = (test_data_path / 'report-describe.txt').read_text() \
                                                    .format(id=id_)
    assert desc2 == r.describe() + '\n'

    # Result was also written to stdout
    out2, _ = capsys.readouterr()
    assert desc2 == out2


def test_reporter_visualize(test_mp, tmp_path):
    scen = make_dantzig(test_mp)
    r = Reporter.from_scenario(scen)

    r.visualize(str(tmp_path / 'visualize.png'))

    # TODO compare to a specimen


def test_reporting_cli(test_mp_props, test_data_path):
    # Put something in the database
    mp = ixmp.Platform(dbprops=test_mp_props)
    make_dantzig(mp)
    mp.close_db()
    del mp

    cmd = ['ixmp',
           '--dbprops', str(test_mp_props),
           '--model', 'canning problem',
           '--scenario', 'standard',
           'report',
           '--config', str(test_data_path / 'report-config-0.yaml'),
           '--default', 'd_check',
           ]
    out = subprocess.check_output(cmd, encoding='utf-8')

    # Reporting produces the expected command-line output
    assert out.endswith("""
<xarray.DataArray 'value' (i: 2, j: 3)>
array([[1.8, 2.5, 1.4],
       [1.7, 2.5, 1.8]])
Coordinates:
  * i        (i) object 'san-diego' 'seattle'
  * j        (j) object 'chicago' 'new-york' 'topeka'
""")


def test_report_size(test_mp):
    """Stress-test reporting of large, sparse quantities."""
    from itertools import zip_longest

    import numpy as np

    # test_mp.add_unit('kg')
    scen = ixmp.Scenario(test_mp, 'size test', 'base', version='new')

    # Dimensions and their lengths
    dims = 'abcdef'
    sizes = [1, 5, 21, 21, 89, 377]  # Fibonacci #s; next 1597, 6765

    # commented: "377 / 73984365 elements = 0.00051% full"
    # from functools import reduce
    # from operator import mul
    # size = reduce(mul, sizes)
    # print('{} / {} elements = {:.5f}% full'
    #       .format(max(sizes), size, 100 * max(sizes) / size))

    # Names like f_0000 ... f_1596 along each dimension
    coords = []
    for d, N in zip(dims, sizes):
        # py3.5 compat: could use an f-string here
        coords.append(['{}_{:04d}'.format(d, i) for i in range(N)])
        # Add to Scenario
        scen.init_set(d)
        scen.add_set(d, coords[-1])

    def _make_values():
        """Make a DataFrame containing each label in *coords* at least once."""
        values = list(zip_longest(*coords, np.random.rand(max(sizes))))
        result = pd.DataFrame(values, columns=list(dims) + ['value']) \
                   .ffill()
        result['unit'] = 'kg'
        return result

    # Fill the Scenario with quantities named q_01 ... q_09
    N = 10
    names = []
    for i in range(10):
        # py3.5 compat: could use an f-string here
        name = 'q_{:02d}'.format(i)
        scen.init_par(name, list(dims))
        scen.add_par(name, _make_values())
        names.append(name)

    # Create the reporter
    rep = Reporter.from_scenario(scen)

    # Add an operation that takes the product, i.e. requires all the q_*
    keys = [rep.full_key(name) for name in names]
    rep.add('bigmem', tuple([computations.product] + keys))

    # One quantity fits in memory
    rep.get(keys[0])
    # assert False

    # All quantities together trigger MemoryError
    rep.get('bigmem')


def add_test_data(scen):
    # New sets
    t_foo = ['foo{}'.format(i) for i in (1, 2, 3)]
    t_bar = ['bar{}'.format(i) for i in (4, 5, 6)]
    t = t_foo + t_bar
    y = list(map(str, range(2000, 2051, 10)))

    # Add to scenario
    scen.init_set('t')
    scen.add_set('t', t)
    scen.init_set('y')
    scen.add_set('y', y)

    # Data
    x = xr.DataArray(np.random.rand(len(t), len(y)),
                     coords=[t, y], dims=['t', 'y'])

    # As a pd.DataFrame with units
    x_df = x.to_series().rename('value').reset_index()
    x_df['unit'] = 'kg'

    scen.init_par('x', ['t', 'y'])
    scen.add_par('x', x_df)

    return t, t_foo, t_bar, x


def test_reporting_aggregate(test_mp):
    scen = ixmp.Scenario(test_mp, 'Group reporting', 'group reporting', 'new')
    t, t_foo, t_bar, x = add_test_data(scen)

    # Reporter
    rep = Reporter.from_scenario(scen)

    # Define some groups
    t_groups = {'foo': t_foo, 'bar': t_bar, 'baz': ['foo1', 'bar5', 'bar6']}

    # Use the computation directly
    agg1 = computations.aggregate(as_quantity(x), {'t': t_groups}, True)

    # Expected set of keys along the aggregated dimension
    assert set(agg1.coords['t'].values) == set(t) | set(t_groups.keys())

    # Sums are as expected
    assert_qty_allclose(agg1.sel(t='foo', drop=True), x.sel(t=t_foo).sum('t'))
    assert_qty_allclose(agg1.sel(t='bar', drop=True), x.sel(t=t_bar).sum('t'))
    assert_qty_allclose(agg1.sel(t='baz', drop=True),
                        x.sel(t=['foo1', 'bar5', 'bar6']).sum('t'))

    # Use Reporter convenience method
    key2 = rep.aggregate('x:t-y', 'agg2', {'t': t_groups}, keep=True)

    # Group has expected key and contents
    assert key2 == 'x:t-y:agg2'

    # Aggregate is computed without error
    agg2 = rep.get(key2)

    assert_qty_equal(agg1, agg2)

    # Add aggregates, without keeping originals
    key3 = rep.aggregate('x:t-y', 'agg3', {'t': t_groups}, keep=False)

    # Distinct keys
    assert key3 != key2

    # Only the aggregated and no original keys along the aggregated dimension
    agg3 = rep.get(key3)
    assert set(agg3.coords['t'].values) == set(t_groups.keys())

    with pytest.raises(NotImplementedError):
        # Not yet supported; requires two separate operations
        rep.aggregate('x:t-y', 'agg3', {'t': t_groups, 'y': [2000, 2010]})


def test_reporting_filters(test_mp, tmp_path, caplog):
    """Reporting can be filtered ex ante."""
    scen = ixmp.Scenario(test_mp, 'Reporting filters', 'Reporting filters',
                         'new')
    t, t_foo, t_bar, x = add_test_data(scen)

    rep = Reporter.from_scenario(scen)
    x_key = rep.full_key('x')

    def assert_t_indices(labels):
        assert set(rep.get(x_key).coords['t'].values) == set(labels)

    # 1. Set filters directly
    rep.graph['filters'] = {'t': t_foo}
    assert_t_indices(t_foo)

    # Reporter can be re-used by changing filters
    rep.graph['filters'] = {'t': t_bar}
    assert_t_indices(t_bar)

    rep.graph['filters'] = {}
    assert_t_indices(t)

    # 2. Set filters using a convenience method
    rep = Reporter.from_scenario(scen)
    rep.set_filters(t=t_foo)
    assert_t_indices(t_foo)

    # Clear filters using the convenience method
    rep.set_filters(t=None)
    assert_t_indices(t)

    # Clear using the convenience method with no args
    rep.set_filters(t=t_foo)
    assert_t_indices(t_foo)
    rep.set_filters()
    assert_t_indices(t)

    # 3. Set filters via configuration keys
    # NB passes through from_scenario() -> __init__() -> configure()
    rep = Reporter.from_scenario(scen, filters={'t': t_foo})
    assert_t_indices(t_foo)

    # Configuration key can also be read from file
    rep = Reporter.from_scenario(scen)

    # Write a temporary file containing the desired labels
    config_file = tmp_path / 'config.yaml'
    config_file.write_text('\n'.join([
        'filters:',
        '  t: {!r}'.format(t_bar),
    ]))

    rep.configure(config_file)
    assert_t_indices(t_bar)

    # Filtering too heavily:
    # Remove one value from the database at valid coordinates
    removed = {'t': t[:1], 'y': list(x.coords['y'].values)[:1]}
    scen.remove_par('x', removed)

    # Set filters to retrieve only this coordinate
    rep.set_filters(**removed)

    # A warning is logged
    caplog.clear()
    rep.get(x_key)

    msg = (f"0 values for par 'x' using filters:\n  {removed!r}\n  "
           "Subsequent computations may fail.")
    assert msg == caplog.records[-1].message<|MERGE_RESOLUTION|>--- conflicted
+++ resolved
@@ -20,13 +20,9 @@
     configure,
     computations,
 )
-<<<<<<< HEAD
 from ixmp.reporting import UNITS
 from ixmp.reporting.attrseries import AttrSeries
 from ixmp.reporting.utils import Quantity, as_quantity
-=======
-from ixmp.reporting.utils import Quantity
->>>>>>> d449c59d
 from ixmp.testing import make_dantzig, assert_qty_allclose, assert_qty_equal
 
 
@@ -192,19 +188,13 @@
 
     rep = Reporter.from_scenario(scen)
 
-<<<<<<< HEAD
     caplog.clear()
+
+    # Warning is raised when reading configuration with unrecognized section(s)
     rep.read_config(test_data_path / 'report-config-0.yaml')
 
-    msg = ("Unrecognized sections in reporting configuration will have no "
-           "effect:\n  {'notarealsection'}")
-    assert msg == caplog.records[0].message
-=======
-    # Warning is raised when reading configuration with unrecognized section(s)
-    with pytest.warns(UserWarning,
-                      match=r"Unrecognized sections \['notarealsection'\]"):
-        rep.read_config(test_data_path / 'report-config-0.yaml')
->>>>>>> d449c59d
+    assert ("Unrecognized sections ['notarealsection'] in reporting "
+            "configuration will have no effect") == caplog.records[0].message
 
     # Data from configured file is available
     assert rep.get('d_check').loc['seattle', 'chicago'] == 1.7
